--- conflicted
+++ resolved
@@ -28,14 +28,8 @@
     ]
   },
   "dependencies": {
-<<<<<<< HEAD
-    "@graphql-modules/epoxy": "0.2.0",
-    "@graphql-modules/di": "0.2.0",
-=======
     "@graphql-modules/epoxy": "0.2.1",
-    "@graphql-modules/logger": "0.2.1",
-    "@graphql-modules/sonar": "0.2.1",
->>>>>>> 55667f55
+    "@graphql-modules/di": "0.2.1",
     "dependency-graph": "0.7.2",
     "graphql-tools": "4.0.3",
     "tslib": "1.9.3"
