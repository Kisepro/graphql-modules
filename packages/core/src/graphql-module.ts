--- conflicted
+++ resolved
@@ -5,13 +5,10 @@
 import { IResolversComposerMapping, composeResolvers, asArray } from './resolvers-composition';
 import { DepGraph } from 'dependency-graph';
 import { DependencyModuleNotFoundError, SchemaNotValidError, DependencyModuleUndefinedError, TypeDefNotFoundError } from './errors';
-<<<<<<< HEAD
 import { RESOLVERS_TYPE } from './utils';
+import deepmerge = require('deepmerge');
 
 declare var Reflect: any;
-=======
-import deepmerge = require('deepmerge');
->>>>>>> 841bf22f
 
 /**
  * A context builder method signature for `contextBuilder`.
@@ -644,51 +641,7 @@
       }
     }
 
-<<<<<<< HEAD
-    static mergeModules<Config = any, Request = any, Context = any>(...modules: Array<GraphQLModule<any, Request, any>>): GraphQLModule<Config, Request, Context> {
-      const mergedOptions: GraphQLModuleOptions<Config, Request, Context> = {
-        name: '',
-        typeDefs: [],
-        resolvers: {},
-        contextBuilder: async () => ({} as Context),
-        imports: [],
-        providers: [],
-        resolversComposition: {},
-        schemaDirectives: {},
-        resolversHandlers: [],
-      };
-      for (const module of modules) {
-        mergedOptions.name += module.name + '+';
-        (mergedOptions.typeDefs as string[]).push(module.selfTypeDefs as string);
-        mergedOptions.resolvers = mergeResolvers([mergedOptions.resolvers as IResolvers, module.selfResolvers]);
-        const accContextBuilder = mergedOptions.contextBuilder;
-        mergedOptions.contextBuilder = async (networkRequest, currentContext, injector) => {
-          const accContext = await accContextBuilder(networkRequest, currentContext, injector);
-          const moduleContext = module._options.contextBuilder ? await module._options.contextBuilder(networkRequest, currentContext, injector) : {};
-          return Object.assign({}, accContext, moduleContext);
-        };
-        mergedOptions.imports = [
-          ...mergedOptions.imports as Array<ModuleDependency<any, Request, any>>,
-          ...module.selfImports,
-        ];
-        mergedOptions.providers = [
-          ...mergedOptions.providers as Provider[],
-          ...module.selfProviders,
-        ];
-        mergedOptions.resolversComposition = {
-          ...mergedOptions.resolversComposition as IResolversComposerMapping,
-          ...module.selfResolversComposition,
-        };
-        mergedOptions.schemaDirectives = {
-          ...mergedOptions.schemaDirectives as ISchemaDirectives,
-          ...module.selfSchemaDirectives,
-        };
-        mergedOptions.resolversHandlers = [
-          ...mergedOptions.resolversHandlers as any[],
-          ...module.selfResolversHandlers,
-        ];
-=======
-    static mergeModules<Config = any, Request = any, Context = any>(modules: Array<GraphQLModule<any, Request, any>>, modulesMap?: ModulesMap<Request>): GraphQLModule<Config, Request, Context> {
+  static mergeModules<Config = any, Request = any, Context = any>(modules: Array<GraphQLModule<any, Request, any>>, modulesMap?: ModulesMap<Request>): GraphQLModule<Config, Request, Context> {
       const nameSet = new Set();
       const typeDefsSet = new Set();
       const resolversSet = new Set<IResolvers>();
@@ -697,6 +650,7 @@
       const providersSet = new Set<Provider<any>>();
       const resolversCompositionSet = new Set<IResolversComposerMapping>();
       const schemaDirectivesSet = new Set<ISchemaDirectives>();
+      const resolversHandlersSet = new Set<any>();
       for (const module of modules) {
         const subMergedModuleNames = module.name.split('+');
         for (const subMergedModuleName of subMergedModuleNames) {
@@ -722,7 +676,9 @@
         }
         resolversCompositionSet.add(module.selfResolversComposition);
         schemaDirectivesSet.add(module.selfSchemaDirectives);
->>>>>>> 841bf22f
+        for (const resolversHandler of module.selfResolversHandlers) {
+          resolversHandlersSet.add(resolversHandler);
+        }
       }
 
       const name = [...nameSet].join('+');
@@ -741,6 +697,7 @@
       const providers = [...providersSet];
       const resolversComposition = deepmerge.all([...resolversCompositionSet]);
       const schemaDirectives = deepmerge.all([...schemaDirectivesSet]) as ISchemaDirectives;
+      const resolversHandlers = [...resolversHandlersSet];
       return new GraphQLModule<Config, Request, Context>({
         name,
         typeDefs,
@@ -750,6 +707,7 @@
         providers,
         resolversComposition,
         schemaDirectives,
+        resolversHandlers,
       });
     }
   }