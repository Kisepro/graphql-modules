import { IResolvers, makeExecutableSchema, SchemaDirectiveVisitor, ILogger, mergeSchemas } from 'graphql-tools';
import { mergeGraphQLSchemas, mergeResolvers } from '@graphql-modules/epoxy';
import { Provider, ModuleContext, Injector } from './di';
import { DocumentNode, GraphQLSchema } from 'graphql';
import { IResolversComposerMapping, composeResolvers } from './resolvers-composition';
import { DepGraph } from 'dependency-graph';
import { DependencyModuleNotFoundError, SchemaNotValidError, DependencyModuleUndefinedError, TypeDefNotFoundError } from './errors';
import deepmerge = require('deepmerge');
import { addInjectorToResolversContext, addInjectorToResolversCompositionContext, asArray } from './utils';

/**
 * A context builder method signature for `contextBuilder`.
 */
export type BuildContextFn<Request, Context> = (
  networkRequest: Request,
  currentContext: ModuleContext<Context>,
  injector: Injector,
) => Promise<Context> | Context;

export interface ISchemaDirectives {
  [name: string]: typeof SchemaDirectiveVisitor;
}

export type ModulesMap<Request> = Map<string, GraphQLModule<any, Request, any>>;

/**
 * Defines the structure of a dependency as it declared in each module's `dependencies` field.
 */
export type ModuleDependency<Config, Request, Context> = GraphQLModule<Config, Request, Context> | string;

export type GraphQLModuleOption<Option, Config, Request, Context> = Option | ((module: GraphQLModule<Config, Request, Context>, ...args: any[]) => Option);

/**
 * Defined the structure of GraphQL module options object.
 */
export interface GraphQLModuleOptions<Config, Request, Context> {
  /**
   * The name of the module. Use it later to get your `ModuleConfig(name)` or to declare
   * a dependency to this module (in another module)
   */
  name?: string;
  /**
   * A definition of GraphQL type definitions, as string or `DocumentNode`.
   * Arrays are also accepted, and they will get merged.
   * You can also pass a function that will get the module's config as argument, and should return
   * the type definitions.
   */
  typeDefs?: GraphQLModuleOption<DocumentNode | DocumentNode[] | string | string[], Config, Request, Context>;
  /**
   * Resolvers object, or a function will get the module's config as argument, and should
   * return the resolvers object.
   */
  resolvers?: GraphQLModuleOption<IResolvers<any, ModuleContext<Context>>, Config, Request, Context>;
  /**
   * Context builder method. Use this to add your own fields and data to the GraphQL `context`
   * of each execution of GraphQL.
   */
  contextBuilder?: BuildContextFn<Request, Context>;
  /**
   * The dependencies that this module need to run correctly, you can either provide the `GraphQLModule`,
   * or provide a string with the name of the other module.
   * Adding a dependency will effect the order of the type definition building, resolvers building and context
   * building.
   */
  imports?: GraphQLModuleOption<Array<ModuleDependency<any, Request, Context>>, Config, Request, Context>;
  /**
   * A list of `Providers` to load into the GraphQL module.
   * It could be either a `class` or a value/class instance.
   * All loaded class will be loaded as Singletons, and the instance will be
   * shared across all GraphQL executions.
   */
  providers?: GraphQLModuleOption<Provider[], Config, Request, Context>;
  /** Object map between `Type.field` to a function(s) that will wrap the resolver of the field  */
  resolversComposition?: GraphQLModuleOption<IResolversComposerMapping, Config, Request, Context>;
  schemaDirectives?: GraphQLModuleOption<ISchemaDirectives, Config, Request, Context>;
  logger?: GraphQLModuleOption<ILogger, Config, Request, Context>;
  extraSchemas?: GraphQLModuleOption<GraphQLSchema[], Config, Request, Context>;
}

/**
 * Returns a dependency injection token for getting a module's configuration object by
 * the module's name.
 * You can use this later with `@Inject` in your `Provider`s.
 *
 * @param module
 * @constructor
 */
export const ModuleConfig = (module: string | GraphQLModule) =>
  Symbol.for(`ModuleConfig.${typeof module === 'string' ? module : module.name}`);

export interface ModuleCache<Request, Context> {
  injector: Injector;
  schema: GraphQLSchema;
<<<<<<< HEAD
  typeDefs: string;
=======
  typeDefs: DocumentNode;
>>>>>>> f4bdf635
  resolvers: IResolvers<any, ModuleContext<Context>>;
  schemaDirectives: ISchemaDirectives;
  contextBuilder: (req: Request) => Promise<Context>;
  modulesMap: ModulesMap<Request>;
  extraSchemas: GraphQLSchema[];
}

/**
 * Represents a GraphQL module that has it's own types, resolvers, context and business logic.
 * You can read more about it in the Documentation section. TODO: Add link
 *
 * You can also specific `Config` generic to tell TypeScript what's the structure of your
 * configuration object to use later with `forRoot`
 */
export class GraphQLModule<Config = any, Request = any, Context = any> {

  private _cache: ModuleCache<Request, Context> = {
    injector: undefined,
    schema: undefined,
    typeDefs: undefined,
    resolvers: undefined,
    schemaDirectives: undefined,
    contextBuilder: undefined,
    modulesMap: undefined,
    extraSchemas: undefined,
  };

  /**
   * Creates a new `GraphQLModule` instance, merged it's type definitions and resolvers.
   * @param options - module configuration
   */
  constructor(
    private _options: GraphQLModuleOptions<Config, Request, Context> = {},
    private _moduleConfig: Config = {} as Config,
  ) {
    _options.name = _options.name || Math.floor(Math.random() * Math.floor(Number.MAX_SAFE_INTEGER)).toString();
  }

  /**
   * Creates another instance of the module using a configuration
   * @param config - the config object
   */
  forRoot(config: Config): GraphQLModule<Config, Request, Context> {
    return new GraphQLModule<Config, Request, Context>(this._options, config);
  }

  forChild(): string {
    return this.name;
  }

  get name() {
    return this._options.name;
  }

  get config() {
    return this._moduleConfig;
  }

  /**
   * Gets the application `GraphQLSchema` object.
   * If the schema object is not built yet, it compiles
   * the `typeDefs` and `resolvers` into `GraphQLSchema`
   */
  get schema() {
    if (typeof this._cache.schema === 'undefined') {
      this.buildSchemaAndInjector(this.modulesMap);
    }
    return this._cache.schema;
  }

  /**
   * Gets the application dependency-injection injector
   */
  get injector(): Injector {

    if (typeof this._cache.injector === 'undefined') {
      this.buildSchemaAndInjector(this.modulesMap);
    }

    return this._cache.injector;

  }

  /**
   * Gets the merged GraphQL type definitions as one string
   */
  get typeDefs(): DocumentNode {
    if (typeof this._cache.typeDefs === 'undefined') {
      this.buildTypeDefs(this.modulesMap);
    }
    return this._cache.typeDefs;
  }

  private buildTypeDefs(modulesMap: ModulesMap<Request>) {
    const typeDefsSet = new Set<DocumentNode>();
    const selfImports = this.selfImports;
    for (let module of selfImports) {
      const moduleName = typeof module === 'string' ? module : module.name;
      module = modulesMap.get(moduleName);
      module.buildTypeDefs(modulesMap);
      const moduleTypeDefs = module.typeDefs;
      if (moduleTypeDefs) {
        typeDefsSet.add(moduleTypeDefs);
      }
    }
    const selfTypeDefs = this.selfTypeDefs;
    if (selfTypeDefs) {
      typeDefsSet.add(selfTypeDefs);
    }
    this._cache.typeDefs = mergeGraphQLSchemas([...typeDefsSet]);
  }

  get resolvers(): IResolvers<any, ModuleContext<Context>> {
    if (typeof this._cache.resolvers === 'undefined') {
      this.buildSchemaAndInjector(this.modulesMap);
    }
    return this._cache.resolvers;
  }

  get schemaDirectives(): ISchemaDirectives {
    if (typeof this._cache.schemaDirectives === 'undefined') {
      this.buildSchemaAndInjector(this.modulesMap);
    }
    return this._cache.schemaDirectives;
  }

  get selfExtraSchemas(): GraphQLSchema[] {
    let extraSchemas = new Array<GraphQLSchema>();
    const extraSchemasDefinitions = this._options.extraSchemas;
    if (extraSchemasDefinitions) {
      if (typeof extraSchemasDefinitions === 'function') {
        extraSchemas = extraSchemasDefinitions(this);
      } else {
        extraSchemas = extraSchemasDefinitions;
      }
    }
    return extraSchemas;
  }

  /**
   * Build a GraphQL `context` object based on a network request.
   * It iterates over all modules by their dependency-based order, and executes
   * `contextBuilder` method.
   * It also in charge of injecting a reference to the application `Injector` to
   * the `context`.
   * The network request is passed to each `contextBuilder` method, and the return
   * value of each `contextBuilder` is merged into a unified `context` object.
   *
   * This method should be in use with your GraphQL manager, such as Apollo-Server.
   *
   * @param request - the network request from `connect`, `express`, etc...
   */
  context = (request: Request) => this.contextBuilder(request);

  /**
   * Returns the GraphQL type definitions of the module
   * @return a `string` with the merged type definitions
   */
  get selfTypeDefs(): DocumentNode {
    let typeDefs: any = [];
    const typeDefsDefinitions = this._options.typeDefs;
    if (typeDefsDefinitions) {
      if (typeof typeDefsDefinitions === 'function') {
        typeDefs = typeDefsDefinitions(this);
      } else {
        typeDefs = typeDefsDefinitions;
      }
    }
    return mergeGraphQLSchemas(asArray(typeDefs));
  }

  get selfResolvers(): IResolvers<any, ModuleContext<Context>> {
    let resolvers: IResolvers<any, ModuleContext<Context>> = {};
    const resolversDefinitions = this._options.resolvers;
    if (resolversDefinitions) {
      if (typeof resolversDefinitions === 'function') {
        resolvers = this.injector.call(resolversDefinitions, this);
      } else {
        resolvers = resolversDefinitions;
      }
    }
    return resolvers;
  }

  get selfImports() {
    let imports = new Array<ModuleDependency<any, Request, any>>();
    if (this._options.imports) {
      if (typeof this._options.imports === 'function') {
        imports = this._options.imports(this);
      } else {
        imports = this._options.imports;
      }
    }
    return imports;
  }

  get selfProviders(): Provider[] {
    let providers = new Array<Provider>();
    const providersDefinitions = this._options.providers;
    if (providersDefinitions) {
      if (typeof providersDefinitions === 'function') {
        providers = providersDefinitions(this);
      } else {
        providers = providersDefinitions;
      }
    }
    providers.unshift(
      {
        provide: ModuleConfig(this),
        useValue: this.config,
      },
    );
    return providers;
  }

  get selfResolversComposition(): IResolversComposerMapping {
    let resolversComposition: IResolversComposerMapping = {};
    const resolversCompositionDefinitions = this._options.resolversComposition;
    if (resolversCompositionDefinitions) {
      if (resolversCompositionDefinitions instanceof Function) {
        resolversComposition = this.injector.call(resolversCompositionDefinitions, this);
      } else {
        resolversComposition = resolversCompositionDefinitions;
      }
    }
    return resolversComposition;
  }

  get selfSchemaDirectives(): ISchemaDirectives {
    let schemaDirectives: ISchemaDirectives = {};
    const schemaDirectivesDefinitions = this._options.schemaDirectives;
    if (schemaDirectivesDefinitions) {
      if (typeof schemaDirectivesDefinitions === 'function') {
        schemaDirectives = this.injector.call(schemaDirectivesDefinitions, this);
      } else {
        schemaDirectives = schemaDirectivesDefinitions;
      }
    }
    return schemaDirectives;
  }

  get selfLogger(): ILogger {
    let logger: ILogger;
    const loggerDefinitions = this._options.logger;
    if (loggerDefinitions) {
      if (logger instanceof Function) {
        logger = this.injector.call(loggerDefinitions as () => ILogger, this);
      } else {
        logger = loggerDefinitions as ILogger;
      }
    }
    return logger;
  }

  private buildSchemaAndInjector(modulesMap: ModulesMap<Request>) {
    const imports = this.selfImports;
    const importsTypeDefs = new Set<DocumentNode>();
    const importsResolvers = new Set<IResolvers<any, any>>();
    const importsInjectors = new Set<Injector>();
    const importsContextBuilders = new Set<(req: Request) => Promise<Context>>();
    const importsSchemaDirectives = new Set<ISchemaDirectives>();
    const importsExtraSchemas = new Set<GraphQLSchema>();
    for (let module of imports) {
      const moduleName = typeof module === 'string' ? module : module.name;
      module = modulesMap.get(moduleName);

      if (modulesMap !== module._cache.modulesMap) {
        module._cache.modulesMap = modulesMap;
        module.buildSchemaAndInjector(modulesMap);
      }

      const injector = module._cache.injector;
      const resolvers = module._cache.resolvers;
      const typeDefs = module._cache.typeDefs;
      const contextBuilder = module._cache.contextBuilder;
      const schemaDirectives = module._cache.schemaDirectives;
      const extraSchemas = module._cache.extraSchemas;

      importsInjectors.add(injector);
      importsResolvers.add(resolvers);
      if (typeDefs) {
        importsTypeDefs.add(typeDefs);
      }
      importsContextBuilders.add(contextBuilder);
      importsSchemaDirectives.add(schemaDirectives);
      for (const extraSchema of extraSchemas) {
        importsExtraSchemas.add(extraSchema);
      }
    }

    const injector = this._cache.injector = new Injector(this.name);
    injector.provide({
      provide: GraphQLModule,
      useValue: this,
    });

    injector.children = importsInjectors;

    const providers = this.selfProviders;
    for (const provider of providers) {
      injector.provide(provider);
    }

    for (const provider of providers) {
      injector.init(provider);
    }

    const resolvers = addInjectorToResolversContext(this.selfResolvers, injector);

    const resolversComposition = addInjectorToResolversCompositionContext(this.selfResolversComposition, injector);

    const resolversToBeComposed = new Set<IResolvers<any, any>>(importsResolvers);
    resolversToBeComposed.add(resolvers);

    const composedResolvers = composeResolvers<any, ModuleContext<Context>>(
      mergeResolvers([...resolversToBeComposed]),
      resolversComposition,
    );

    this._cache.resolvers = composedResolvers;

    const typeDefsToBeMerged = new Set(importsTypeDefs);

    const selfTypeDefs = this.selfTypeDefs;
    if (selfTypeDefs) {
      typeDefsToBeMerged.add(selfTypeDefs);
    }

    const schemaDirectivesToBeMerged = new Set(importsSchemaDirectives);
    schemaDirectivesToBeMerged.add(this.selfSchemaDirectives);

    const mergedSchemaDirectives = deepmerge.all([...schemaDirectivesToBeMerged]) as ISchemaDirectives;

    this._cache.schemaDirectives = mergedSchemaDirectives;

    const extraSchemas = this.selfExtraSchemas;
    const allExtraSchemas = new Set(importsExtraSchemas);

    for (const extraSchema of extraSchemas) {
      allExtraSchemas.add(extraSchema);
    }

    this._cache.extraSchemas = [...allExtraSchemas];

    try {
      if (typeDefsToBeMerged.size || allExtraSchemas.size) {
        const mergedTypeDefs = mergeGraphQLSchemas([...typeDefsToBeMerged]);
        this._cache.typeDefs = mergedTypeDefs;
        const localSchema = makeExecutableSchema<ModuleContext<Context>>({
          typeDefs: mergedTypeDefs,
          resolvers: composedResolvers,
          schemaDirectives: mergedSchemaDirectives,
          resolverValidationOptions: {
            requireResolversForArgs: false,
            requireResolversForNonScalar: false,
            requireResolversForAllFields: false,
            requireResolversForResolveType: false,
            allowResolversNotInSchema: true,
          },
          logger: this.selfLogger,
        });
        this._cache.schema = mergeSchemas({
          schemas: [localSchema, ...allExtraSchemas],
        });
        this.injector.provide({
          provide: GraphQLSchema,
          useValue: this._cache.schema,
        });
      }
    } catch (e) {
      if (e.message !== 'Must provide typeDefs') {
        if (e.message.includes(`Type "`) && e.message.includes(`" not found in document.`)) {
          const typeDef = e.message.replace('Type "', '').replace('" not found in document.', '');
          throw new TypeDefNotFoundError(typeDef, this.name);
        } else {
          throw new SchemaNotValidError(this.name, e.message);
        }
      } else {
        this._cache.schema = null;
      }
    }

    this._cache.contextBuilder = async networkRequest => {
      const importsContextArr$ = [...importsContextBuilders].map(contextBuilder => contextBuilder(networkRequest));
      const importsContextArr = await Promise.all(importsContextArr$);
      const importsContext = importsContextArr.reduce((acc, curr) => ({ ...acc, ...curr as any }), {});
      const moduleContext = await (this._options.contextBuilder ? this._options.contextBuilder(networkRequest, importsContext, this._cache.injector) : async () => ({}));
      const builtResult = {
        ...importsContext,
        ...moduleContext as any,
      };
      const requestHooks$ = providers.map(provider =>
        this._cache.injector.callRequestHookByProvider(
          provider,
          networkRequest,
          builtResult,
          this,
        ),
      );
      await Promise.all(requestHooks$);
      return builtResult;
    };
  }

  get contextBuilder(): (req: Request) => Promise<Context> {
    if (!this._cache.contextBuilder) {
      this.buildSchemaAndInjector(this.modulesMap);
    }
    return this._cache.contextBuilder;
  }

  get modulesMap() {
    if (!this._cache.modulesMap) {
      let modulesMap = this.createInitialModulesMap();
      modulesMap = this.checkAndFixModulesMap(modulesMap);
      this._cache.modulesMap = modulesMap;
    }
    return this._cache.modulesMap;
  }

  private createInitialModulesMap() {
    const modulesMap = new Map<string, GraphQLModule<any, Request, any>>();
    const visitModule = (module: GraphQLModule<any, Request, any>) => {
      if (!modulesMap.has(module.name)) {
        modulesMap.set(module.name, module);
        for (const subModule of module.selfImports) {
          if (!subModule) {
            throw new DependencyModuleUndefinedError(module.name);
          }
          if (typeof subModule !== 'string') {
            visitModule(subModule);
          }
        }
      }
    };
    visitModule(this);
    return modulesMap;
  }

  private checkAndFixModulesMap(modulesMap: ModulesMap<Request>): Map<string, GraphQLModule<any, Request, any>> {
    const graph = new DepGraph<GraphQLModule<any, Request, any>>();

    modulesMap.forEach(module => {
      const moduleName = module.name;
      if (!graph.hasNode(moduleName)) {
        graph.addNode(moduleName);
      }
    });

    const visitedModulesToAddDependency = new Set<string>();

    const visitModuleToAddDependency = (module: GraphQLModule<any, Request, any>) => {
      for (let subModule of module.selfImports) {
        const subModuleOrigName = typeof subModule === 'string' ? subModule : subModule.name;
        subModule = modulesMap.get(subModuleOrigName);
        if (!subModule) {
          throw new DependencyModuleNotFoundError(subModuleOrigName, module.name);
        }
        try {
          graph.addDependency(
            module.name,
            subModule.name,
          );
        } catch (e) {
          throw new DependencyModuleNotFoundError(subModuleOrigName, module.name);
        }
        // prevent infinite loop in case of circular dependency
        if (!visitedModulesToAddDependency.has(subModule.name)) {
          visitedModulesToAddDependency.add(subModule.name);
          visitModuleToAddDependency(subModule);
        }
      }
    };

    visitModuleToAddDependency(modulesMap.get(this.name));

    try {
      graph.overallOrder();
      return modulesMap;
    } catch (e) {
      const { message } = e as Error;
      const currentPathStr = message.replace('Dependency Cycle Found: ', '');
      const currentPath = currentPathStr.split(' -> ');
      const moduleIndexMap = new Map<string, number>();
      let start = 0;
      let end = currentPath.length;
      currentPath.forEach((moduleName, index) => {
        if (moduleIndexMap.has(moduleName)) {
          start = moduleIndexMap.get(moduleName);
          end = index;
        } else {
          moduleIndexMap.set(moduleName, index);
        }
      });
      const realPath = currentPath.slice(start, end);
      const circularModules = Array.from(new Set(realPath)).map(moduleName => {
        // if it is merged module, get one module, it will be enough to get merged one.
        return modulesMap.get(moduleName);
      });
      const mergedModule = GraphQLModule.mergeModules<any, Request, any>(circularModules, modulesMap);
      for (const moduleName of realPath) {
        modulesMap.set(moduleName, mergedModule);
        for (const subModuleName of moduleName.split('+')) {
          if (modulesMap.has(subModuleName)) {
            modulesMap.set(subModuleName, mergedModule);
          }
        }
      }
      modulesMap.set(mergedModule.name, mergedModule);
      (mergedModule._options.imports as Array<ModuleDependency<any, Request, any>>)
        = (mergedModule._options.imports as Array<ModuleDependency<any, Request, any>>).filter(
          module => {
            const moduleName = typeof module === 'string' ? module : module.name;
            module = modulesMap.get(moduleName);
            return (module.name !== mergedModule.name);
          },
        );
      return this.checkAndFixModulesMap(modulesMap);
    }
  }

  static mergeModules<Config = any, Request = any, Context = any>(modules: Array<GraphQLModule<any, Request, any>>, modulesMap?: ModulesMap<Request>): GraphQLModule<Config, Request, Context> {
    const nameSet = new Set();
    const typeDefsSet = new Set();
    const resolversSet = new Set<IResolvers<any, any>>();
    const contextBuilderSet = new Set<BuildContextFn<Request, Context>>();
    const importsSet = new Set<ModuleDependency<any, Request, any>>();
    const providersSet = new Set<Provider<any>>();
    const resolversCompositionSet = new Set<IResolversComposerMapping>();
    const schemaDirectivesSet = new Set<ISchemaDirectives>();
    const loggerSet = new Set<ILogger>();
    const extraSchemasSet = new Set<GraphQLSchema>();
    for (const module of modules) {
      const subMergedModuleNames = module.name.split('+');
      for (const subMergedModuleName of subMergedModuleNames) {
        nameSet.add(subMergedModuleName);
      }
      if (Array.isArray(module.selfTypeDefs)) {
        for (const typeDef of module.selfTypeDefs) {
          typeDefsSet.add(typeDef);
        }
      } else {
        typeDefsSet.add(module.selfTypeDefs);
      }
      resolversSet.add(module.selfResolvers);
      contextBuilderSet.add(module._options.contextBuilder);
      for (let importModule of module.selfImports) {
        if (modulesMap) {
          importModule = modulesMap.get(typeof importModule === 'string' ? importModule : importModule.name);
        }
        importsSet.add(importModule);
      }
      for (const provider of module.selfProviders) {
        providersSet.add(provider);
      }
      resolversCompositionSet.add(module.selfResolversComposition);
      schemaDirectivesSet.add(module.selfSchemaDirectives);
      for (const extraSchema of module.selfExtraSchemas) {
        extraSchemasSet.add(extraSchema);
      }
      loggerSet.add(module.selfLogger);
    }

    const name = [...nameSet].join('+');
    const typeDefs = mergeGraphQLSchemas([...typeDefsSet]);
    const resolvers = mergeResolvers([...resolversSet]);
    const contextBuilder = [...contextBuilderSet].reduce(
      (accContextBuilder, currentContextBuilder) => {
        return async (networkRequest, currentContext, injector) => {
          const accContext = await accContextBuilder(networkRequest, currentContext, injector);
          const moduleContext = currentContextBuilder ? await currentContextBuilder(networkRequest, currentContext, injector) : {};
          return Object.assign({}, accContext, moduleContext);
        };
      },
    );
    const imports = [...importsSet];
    const providers = [...providersSet];
    const resolversComposition = deepmerge.all([...resolversCompositionSet]);
    const schemaDirectives = deepmerge.all([...schemaDirectivesSet]) as ISchemaDirectives;
    const logger = {
      log(message: string) {
        for (const logger of loggerSet) {
          logger.log(message);
        }
      },
    };
    const extraSchemas = [...extraSchemasSet];
    return new GraphQLModule<Config, Request, Context>({
      name,
      typeDefs,
      resolvers,
      contextBuilder,
      imports,
      providers,
      resolversComposition,
      schemaDirectives,
      extraSchemas,
      logger,
    });
  }
}<|MERGE_RESOLUTION|>--- conflicted
+++ resolved
@@ -91,11 +91,7 @@
 export interface ModuleCache<Request, Context> {
   injector: Injector;
   schema: GraphQLSchema;
-<<<<<<< HEAD
-  typeDefs: string;
-=======
   typeDefs: DocumentNode;
->>>>>>> f4bdf635
   resolvers: IResolvers<any, ModuleContext<Context>>;
   schemaDirectives: ISchemaDirectives;
   contextBuilder: (req: Request) => Promise<Context>;
@@ -633,12 +629,9 @@
       for (const subMergedModuleName of subMergedModuleNames) {
         nameSet.add(subMergedModuleName);
       }
-      if (Array.isArray(module.selfTypeDefs)) {
-        for (const typeDef of module.selfTypeDefs) {
-          typeDefsSet.add(typeDef);
-        }
-      } else {
-        typeDefsSet.add(module.selfTypeDefs);
+      const typeDefs = module.selfTypeDefs;
+      if (typeDefs) {
+        typeDefsSet.add(typeDefs);
       }
       resolversSet.add(module.selfResolvers);
       contextBuilderSet.add(module._options.contextBuilder);
