import { IResolvers, makeExecutableSchema, SchemaDirectiveVisitor, ILogger, mergeSchemas, IDirectiveResolvers } from 'graphql-tools';
import { mergeGraphQLSchemas, mergeResolvers } from '@graphql-modules/epoxy';
<<<<<<< HEAD
import { Provider, Injector, ProviderScope } from './di';
import { DocumentNode, GraphQLSchema, parse } from 'graphql';
=======
import { Provider, ModuleContext, Injector } from './di';
import { DocumentNode, GraphQLSchema } from 'graphql';
>>>>>>> f4bdf635
import { IResolversComposerMapping, composeResolvers } from './resolvers-composition';
import { DepGraph } from 'dependency-graph';
import { DependencyModuleNotFoundError, SchemaNotValidError, DependencyModuleUndefinedError, TypeDefNotFoundError } from './errors';
import deepmerge = require('deepmerge');
<<<<<<< HEAD
import { ModuleSessionInfo } from './module-session-info';
import { asArray } from './utils';
import { ModuleContext } from './types';
=======
import { addInjectorToResolversContext, addInjectorToResolversCompositionContext, asArray } from './utils';
>>>>>>> f4bdf635

/**
 * A context builder method signature for `contextBuilder`.
 */
export type BuildContextFn<Config, Request, Context> = (
  networkRequest: Request,
  currentContext: ModuleContext<Context>,
  moduleSessionInfo: ModuleSessionInfo<Config, Request, Context>,
) => Promise<Context> | Context;

export interface ISchemaDirectives {
  [name: string]: typeof SchemaDirectiveVisitor;
}

export type ModulesMap<Request> = Map<string, GraphQLModule<any, Request, any>>;

/**
 * Defines the structure of a dependency as it declared in each module's `dependencies` field.
 */
export type ModuleDependency<Config, Request, Context> = GraphQLModule<Config, Request, Context> | string;

export type GraphQLModuleOption<Option, Config, Request, Context> = Option | ((module: GraphQLModule<Config, Request, Context>) => Option);

/**
 * Defined the structure of GraphQL module options object.
 */
export interface GraphQLModuleOptions<Config, Request, Context> {
  /**
   * The name of the module. Use it later to get your `ModuleConfig(name)` or to declare
   * a dependency to this module (in another module)
   */
  name?: string;
  /**
   * A definition of GraphQL type definitions, as string or `DocumentNode`.
   * Arrays are also accepted, and they will get merged.
   * You can also pass a function that will get the module's config as argument, and should return
   * the type definitions.
   */
  typeDefs?: GraphQLModuleOption<DocumentNode | DocumentNode[] | string | string[], Config, Request, Context>;
  /**
   * Resolvers object, or a function will get the module's config as argument, and should
   * return the resolvers object.
   */
  resolvers?: GraphQLModuleOption<IResolvers<any, ModuleContext<Context>>, Config, Request, Context>;
  /**
   * Context builder method. Use this to add your own fields and data to the GraphQL `context`
   * of each execution of GraphQL.
   */
  context?: BuildContextFn<Config, Request, Context> | Context;
  /**
   * The dependencies that this module need to run correctly, you can either provide the `GraphQLModule`,
   * or provide a string with the name of the other module.
   * Adding a dependency will effect the order of the type definition building, resolvers building and context
   * building.
   */
  imports?: GraphQLModuleOption<Array<ModuleDependency<any, Request, Context>>, Config, Request, Context>;
  /**
   * A list of `Providers` to load into the GraphQL module.
   * It could be either a `class` or a value/class instance.
   * All loaded class will be loaded as Singletons, and the instance will be
   * shared across all GraphQL executions.
   */
  providers?: GraphQLModuleOption<Provider[], Config, Request, Context>;
  /** Object map between `Type.field` to a function(s) that will wrap the resolver of the field  */
  resolversComposition?: GraphQLModuleOption<IResolversComposerMapping, Config, Request, Context>;
  schemaDirectives?: GraphQLModuleOption<ISchemaDirectives, Config, Request, Context>;
  directiveResolvers?: GraphQLModuleOption<IDirectiveResolvers, Config, Request, Context>;
  logger?: GraphQLModuleOption<ILogger, Config, Request, Context>;
  extraSchemas?: GraphQLModuleOption<GraphQLSchema[], Config, Request, Context>;
}

/**
 * Returns a dependency injection token for getting a module's configuration object by
 * the module's name.
 * You can use this later with `@Inject` in your `Provider`s.
 *
 * @param module
 * @constructor
 */
export const ModuleConfig = (module: string | GraphQLModule) =>
  Symbol.for(`ModuleConfig.${typeof module === 'string' ? module : module.name}`);

export interface ModuleCache<Request, Context> {
  injector: Injector;
  schema: GraphQLSchema;
  typeDefs: DocumentNode;
<<<<<<< HEAD
=======
  resolvers: IResolvers<any, ModuleContext<Context>>;
  schemaDirectives: ISchemaDirectives;
>>>>>>> f4bdf635
  contextBuilder: (req: Request) => Promise<Context>;
  modulesMap: ModulesMap<Request>;
}

/**
 * Represents a GraphQL module that has it's own types, resolvers, context and business logic.
 * You can read more about it in the Documentation section. TODO: Add link
 *
 * You can also specific `Config` generic to tell TypeScript what's the structure of your
 * configuration object to use later with `forRoot`
 */
export class GraphQLModule<Config = any, Request = any, Context = any> {

  private _cache: ModuleCache<Request, Context> = {
    injector: undefined,
    schema: undefined,
    typeDefs: undefined,
    contextBuilder: undefined,
    modulesMap: undefined,
  };

  /**
   * Creates a new `GraphQLModule` instance, merged it's type definitions and resolvers.
   * @param options - module configuration
   */
  constructor(
    private _options: GraphQLModuleOptions<Config, Request, Context> = {},
    private _moduleConfig: Config = {} as Config,
  ) {
    _options.name = _options.name || Math.floor(Math.random() * Math.floor(Number.MAX_SAFE_INTEGER)).toString();
  }

  /**
   * Creates another instance of the module using a configuration
   * @param config - the config object
   */
  forRoot(config: Config): GraphQLModule<Config, Request, Context> {
    return new GraphQLModule<Config, Request, Context>(this._options, config);
  }

  forChild(): string {
    return this.name;
  }

  get name() {
    return this._options.name;
  }

  get config() {
    return this._moduleConfig;
  }

  /**
   * Gets the application `GraphQLSchema` object.
   * If the schema object is not built yet, it compiles
   * the `typeDefs` and `resolvers` into `GraphQLSchema`
   */
  get schema() {
    if (typeof this._cache.schema === 'undefined') {
      this.buildSchemaAndInjector();
    }
    return this._cache.schema;
  }

  /**
   * Gets the application dependency-injection injector
   */
  get injector(): Injector {

    if (typeof this._cache.injector === 'undefined') {
      this.buildSchemaAndInjector();
    }

    return this._cache.injector;

  }

  /**
   * Gets the merged GraphQL type definitions as one string
   */
  get typeDefs(): DocumentNode {
    if (typeof this._cache.typeDefs === 'undefined') {
<<<<<<< HEAD
      const modulesMap = this.modulesMap;
      const typeDefsSet = new Set<DocumentNode>();
      const selfImports = this.selfImports;
      for (let module of selfImports) {
        const moduleName = typeof module === 'string' ? module : module.name;
        module = modulesMap.get(moduleName);
        module._cache.modulesMap = modulesMap;
        const moduleTypeDefs = module.typeDefs;
        if (moduleTypeDefs) {
          typeDefsSet.add(moduleTypeDefs);
        }
=======
      this.buildTypeDefs(this.modulesMap);
    }
    return this._cache.typeDefs;
  }

  private buildTypeDefs(modulesMap: ModulesMap<Request>) {
    const typeDefsSet = new Set<DocumentNode>();
    const selfImports = this.selfImports;
    for (let module of selfImports) {
      const moduleName = typeof module === 'string' ? module : module.name;
      module = modulesMap.get(moduleName);
      module.buildTypeDefs(modulesMap);
      const moduleTypeDefs = module.typeDefs;
      if (moduleTypeDefs) {
        typeDefsSet.add(moduleTypeDefs);
>>>>>>> f4bdf635
      }
      const selfTypeDefs = this.selfTypeDefs;
      if (selfTypeDefs) {
        typeDefsSet.add(selfTypeDefs);
      }
      this._cache.typeDefs = mergeGraphQLSchemas([...typeDefsSet]);
    }
<<<<<<< HEAD
    return this._cache.typeDefs;
=======
    const selfTypeDefs = this.selfTypeDefs;
    if (selfTypeDefs) {
      typeDefsSet.add(selfTypeDefs);
    }
    this._cache.typeDefs = mergeGraphQLSchemas([...typeDefsSet]);
  }

  get resolvers(): IResolvers<any, ModuleContext<Context>> {
    if (typeof this._cache.resolvers === 'undefined') {
      this.buildSchemaAndInjector(this.modulesMap);
    }
    return this._cache.resolvers;
  }

  get schemaDirectives(): ISchemaDirectives {
    if (typeof this._cache.schemaDirectives === 'undefined') {
      this.buildSchemaAndInjector(this.modulesMap);
    }
    return this._cache.schemaDirectives;
>>>>>>> f4bdf635
  }

  get selfExtraSchemas(): GraphQLSchema[] {
    let extraSchemas = new Array<GraphQLSchema>();
    const extraSchemasDefinitions = this._options.extraSchemas;
    if (extraSchemasDefinitions) {
      if (typeof extraSchemasDefinitions === 'function') {
        extraSchemas = extraSchemasDefinitions(this);
      } else {
        extraSchemas = extraSchemasDefinitions;
      }
    }
    return extraSchemas;
  }

  /**
   * Returns the GraphQL type definitions of the module
   * @return a `string` with the merged type definitions
   */
  get selfTypeDefs(): DocumentNode {
    let typeDefs: any = [];
    const typeDefsDefinitions = this._options.typeDefs;
    if (typeDefsDefinitions) {
      if (typeof typeDefsDefinitions === 'function') {
        typeDefs = typeDefsDefinitions(this);
<<<<<<< HEAD
      } else if (Array.isArray(typeDefsDefinitions)) {
        typeDefs = mergeGraphQLSchemas(typeDefsDefinitions);
      } else if (typeof typeDefsDefinitions === 'string') {
        typeDefs = parse(typeDefsDefinitions);
=======
>>>>>>> f4bdf635
      } else {
        typeDefs = typeDefsDefinitions;
      }
    }
    return mergeGraphQLSchemas(asArray(typeDefs));
  }

  get selfResolvers(): IResolvers<any, ModuleContext<Context>> {
    let resolvers: IResolvers<any, ModuleContext<Context>> = {};
    const resolversDefinitions = this._options.resolvers;
    if (resolversDefinitions) {
      if (typeof resolversDefinitions === 'function') {
        resolvers = resolversDefinitions(this);
      } else {
        resolvers = resolversDefinitions;
      }
    }
    return resolvers;
  }

  get selfImports() {
    let imports = new Array<ModuleDependency<any, Request, any>>();
    if (this._options.imports) {
      if (typeof this._options.imports === 'function') {
        imports = this._options.imports(this);
      } else {
        imports = this._options.imports;
      }
    }
    return imports;
  }

  get selfProviders(): Provider[] {
    let providers = new Array<Provider>();
    const providersDefinitions = this._options.providers;
    if (providersDefinitions) {
      if (typeof providersDefinitions === 'function') {
        providers = providersDefinitions(this);
      } else {
        providers = providersDefinitions;
      }
    }
    providers.unshift(
      {
        provide: ModuleConfig(this),
        useValue: this.config,
      },
    );
    return providers;
  }

  get selfResolversComposition(): IResolversComposerMapping {
    let resolversComposition: IResolversComposerMapping = {};
    const resolversCompositionDefinitions = this._options.resolversComposition;
    if (resolversCompositionDefinitions) {
      if (typeof resolversCompositionDefinitions === 'function') {
        resolversComposition = (resolversCompositionDefinitions as any)(this);
      } else {
        resolversComposition = resolversCompositionDefinitions;
      }
    }
    return resolversComposition;
  }

  get selfSchemaDirectives(): ISchemaDirectives {
    let schemaDirectives: ISchemaDirectives = {};
    const schemaDirectivesDefinitions = this._options.schemaDirectives;
    if (schemaDirectivesDefinitions) {
      if (typeof schemaDirectivesDefinitions === 'function') {
        schemaDirectives = schemaDirectivesDefinitions(this);
      } else {
        schemaDirectives = schemaDirectivesDefinitions;
      }
    }
    return schemaDirectives;
  }

  get selfDirectiveResolvers(): IDirectiveResolvers {
    let directiveResolvers: IDirectiveResolvers = {};
    const directiveResolversDefinitions = this._options.directiveResolvers;
    if (directiveResolversDefinitions) {
      if (typeof directiveResolversDefinitions === 'function') {
        directiveResolvers = directiveResolversDefinitions(this);
      } else {
        directiveResolvers = directiveResolversDefinitions;
      }
    }
    return directiveResolvers;
  }

  private addSessionInjectorToSelfResolversContext() {
    const resolvers = this.selfResolvers;
    // tslint:disable-next-line:forin
    for (const type in resolvers) {
      const typeResolvers = resolvers[type];
      // tslint:disable-next-line:forin
      for (const prop in resolvers[type]) {
        const resolver = typeResolvers[prop];
        if (typeof resolver === 'function') {
          if (prop !== '__resolveType') {
            typeResolvers[prop] = async (root: any, args: any, appContext: any, info: any) => {
              const { networkRequest } = appContext;
              const moduleContext = await this.context(networkRequest);
              return resolver.call(typeResolvers, root, args, moduleContext, info);
            };
          } else {
            typeResolvers[prop] = async (root: any, appContext: any, info: any) => {
              const { networkRequest } = appContext;
              const moduleContext = await this.context(networkRequest);
              return resolver.call(typeResolvers, root, moduleContext as any, info);
            };
          }
        }
      }
    }
    return resolvers;
  }

  private addSessionInjectorToSelfResolversCompositionContext() {
    const resolversComposition = this.selfResolversComposition;
    // tslint:disable-next-line:forin
    for (const path in resolversComposition) {
      const compositionArr = asArray(resolversComposition[path]);
      resolversComposition[path] = [
        (next: any) => async (root: any, args: any, appContext: any, info: any) => {
          const { networkRequest } = appContext;
          const moduleContext = await this.context(networkRequest);
          return next(root, args, moduleContext, info);
        },
        ...compositionArr,
      ];
    }
    return resolversComposition;
  }
  get selfLogger(): ILogger {
    let logger: ILogger;
    const loggerDefinitions = this._options.logger;
    if (loggerDefinitions) {
      if (typeof logger === 'function') {
        logger = (loggerDefinitions as any)(this);
      } else {
        logger = loggerDefinitions as ILogger;
      }
    }
    return logger;
  }

  private buildSchemaAndInjector() {
    const modulesMap = this.modulesMap;
    const imports = this.selfImports;
<<<<<<< HEAD
=======
    const importsTypeDefs = new Set<DocumentNode>();
    const importsResolvers = new Set<IResolvers<any, any>>();
>>>>>>> f4bdf635
    const importsInjectors = new Set<Injector>();
    const importsSchemas = new Set<GraphQLSchema>();
    const importsContextBuilders = new Set<(req: Request) => Promise<Context>>();
    for (let module of imports) {
      const moduleName = typeof module === 'string' ? module : module.name;
      module = modulesMap.get(moduleName);

      if (module._cache.modulesMap !== modulesMap) {
        module._cache.modulesMap = modulesMap;
        module.buildSchemaAndInjector();
      }

      const { injector, schema, contextBuilder } = module._cache;

      importsInjectors.add(injector);
<<<<<<< HEAD
      if (schema) {
        importsSchemas.add(schema);
=======
      importsResolvers.add(resolvers);
      if (typeDefs) {
        importsTypeDefs.add(typeDefs);
>>>>>>> f4bdf635
      }
      importsContextBuilders.add(contextBuilder);
    }

    const injector = this._cache.injector = new Injector(this.name, ProviderScope.Application, importsInjectors);

    const providers = this.selfProviders;

    for (const provider of providers) {
      injector.provide(provider);
    }

<<<<<<< HEAD
    for (const serviceIdentifier of injector.scopeSet) {
      injector.get(serviceIdentifier);
=======
    this._cache.injector = injector;

    const resolvers = addInjectorToResolversContext(this.selfResolvers, injector);

    const resolversComposition = addInjectorToResolversCompositionContext(this.selfResolversComposition, injector);

    const resolversToBeComposed = new Set<IResolvers<any, any>>(importsResolvers);
    resolversToBeComposed.add(resolvers);

    const composedResolvers = composeResolvers<any, ModuleContext<Context>>(
      mergeResolvers([...resolversToBeComposed]),
      resolversComposition,
    );

    this._cache.resolvers = composedResolvers;

    const typeDefsToBeMerged = new Set(importsTypeDefs);

    const selfTypeDefs = this.selfTypeDefs;
    if (selfTypeDefs) {
      typeDefsToBeMerged.add(selfTypeDefs);
>>>>>>> f4bdf635
    }

    const resolvers = this.addSessionInjectorToSelfResolversContext();

    const resolversComposition = this.addSessionInjectorToSelfResolversCompositionContext();

    const composedResolvers = composeResolvers(resolvers, resolversComposition);

    const schemaDirectives = this.selfSchemaDirectives;

    const directiveResolvers = this.selfDirectiveResolvers;

    const logger = this.selfLogger;

    try {
<<<<<<< HEAD
      const schemasToBeMerged = new Set<GraphQLSchema | DocumentNode>(importsSchemas);
      const extraSchemas = this.selfExtraSchemas;
      for (const extraSchema of extraSchemas) {
        schemasToBeMerged.add(extraSchema);
      }
      const typeDefs = this.selfTypeDefs;
      if (schemasToBeMerged.size) {
        if (typeDefs) {
          schemasToBeMerged.add(this.selfTypeDefs);
        }
        this._cache.schema = mergeSchemas({
          schemas: [...schemasToBeMerged],
=======
      if (typeDefsToBeMerged.size || allExtraSchemas.size) {
        const mergedTypeDefs = mergeGraphQLSchemas([...typeDefsToBeMerged]);
        this._cache.typeDefs = mergedTypeDefs;
        const localSchema = makeExecutableSchema<ModuleContext<Context>>({
          typeDefs: mergedTypeDefs,
>>>>>>> f4bdf635
          resolvers: composedResolvers,
          schemaDirectives,
        });
      } else if (typeDefs) {
        this._cache.schema = makeExecutableSchema({
          typeDefs,
          resolvers: composedResolvers,
          schemaDirectives,
          directiveResolvers,
          logger,
        });
      }
    } catch (e) {
      if (e.message !== 'Must provide typeDefs') {
        if (e.message.includes(`Type "`) && e.message.includes(`" not found in document.`)) {
          const typeDef = e.message.replace('Type "', '').replace('" not found in document.', '');
          throw new TypeDefNotFoundError(typeDef, this.name);
        } else {
          throw new SchemaNotValidError(this.name, e.message);
        }
      } else {
        this._cache.schema = null;
      }
    }

    this._cache.contextBuilder = async networkRequest => {
<<<<<<< HEAD
      networkRequest['moduleNameContextMap'] = networkRequest['moduleNameContextMap'] || new Map();
      const moduleNameContextMap: Map<string, any> = networkRequest['moduleNameContextMap'];
      if (! (moduleNameContextMap.has(this.name))) {
        const importsContextArr$ = [...importsContextBuilders].map(contextBuilder => contextBuilder(networkRequest));
        const importsContextArr = await Promise.all(importsContextArr$);
        const importsContext = importsContextArr.reduce((acc, curr) => ({ ...acc, ...(curr as any) }), {});
        const applicationInjector = this.injector;
        const sessionInjector = applicationInjector.getSessionInjector(networkRequest);
        const moduleSessionInfo = sessionInjector.has(ModuleSessionInfo) ? sessionInjector.get(ModuleSessionInfo) :  new ModuleSessionInfo<Config, any, Context>(this, networkRequest, importsContext);
        let moduleContext = {};
        const moduleContextDeclaration = this._options.context;
        if (moduleContextDeclaration) {
          if (typeof moduleContextDeclaration === 'function') {
            moduleContext = await (moduleContextDeclaration as any)(networkRequest, importsContext, moduleSessionInfo);
          } else {
            moduleContext = moduleContextDeclaration;
          }
        }
        const builtResult = {
          ...importsContext,
          ...moduleContext as any,
          injector: sessionInjector,
=======
      const importsContextArr$ = [...importsContextBuilders].map(contextBuilder => contextBuilder(networkRequest));
      const importsContextArr = await Promise.all(importsContextArr$);
      const importsContext = importsContextArr.reduce((acc, curr) => ({ ...acc, ...curr as any }), {});
      const moduleContext = await (this._options.contextBuilder ? this._options.contextBuilder(networkRequest, importsContext, this._cache.injector) : async () => ({}));
      const builtResult = {
        ...importsContext,
        ...moduleContext as any,
      };
      const requestHooks$ = providers.map(provider =>
        this._cache.injector.callRequestHookByProvider(
          provider,
>>>>>>> f4bdf635
          networkRequest,
        };
        const requestHooks$ = [
          ...applicationInjector.scopeSet,
          ...sessionInjector.scopeSet,
        ].map(serviceIdentifier => moduleSessionInfo.callRequestHook(serviceIdentifier),
        );
        await Promise.all(requestHooks$);
        moduleNameContextMap.set(this.name, builtResult);
      }
      return moduleNameContextMap.get(this.name);
    };

  }

  /**
   * Build a GraphQL `context` object based on a network request.
   * It iterates over all modules by their dependency-based order, and executes
   * `contextBuilder` method.
   * It also in charge of injecting a reference to the application `Injector` to
   * the `context`.
   * The network request is passed to each `contextBuilder` method, and the return
   * value of each `contextBuilder` is merged into a unified `context` object.
   *
   * This method should be in use with your GraphQL manager, such as Apollo-Server.
   *
   * @param request - the network request from `connect`, `express`, etc...
   */
  get context(): (networkRequest: Request) => Promise<ModuleContext<Context>> {
    if (!this._cache.contextBuilder) {
      this.buildSchemaAndInjector();
    }
    return this._cache.contextBuilder.bind(this);
  }

  get modulesMap() {
    if (!this._cache.modulesMap) {
      let modulesMap = this.createInitialModulesMap();
      modulesMap = this.checkAndFixModulesMap(modulesMap);
      this._cache.modulesMap = modulesMap;
    }
    return this._cache.modulesMap;
  }

  private createInitialModulesMap() {
    const modulesMap = new Map<string, GraphQLModule<any, Request, any>>();
    const visitModule = (module: GraphQLModule<any, Request, any>) => {
      if (!modulesMap.has(module.name)) {
        modulesMap.set(module.name, module);
        for (const subModule of module.selfImports) {
          if (!subModule) {
            throw new DependencyModuleUndefinedError(module.name);
          }
          if (typeof subModule !== 'string') {
            visitModule(subModule);
          }
        }
      }
    };
    visitModule(this);
    return modulesMap;
  }

  private checkAndFixModulesMap(modulesMap: ModulesMap<Request>): Map<string, GraphQLModule<any, Request, any>> {
    const graph = new DepGraph<GraphQLModule<any, Request, any>>();

    modulesMap.forEach(module => {
      const moduleName = module.name;
      if (!graph.hasNode(moduleName)) {
        graph.addNode(moduleName);
      }
    });

    const visitedModulesToAddDependency = new Set<string>();

    const visitModuleToAddDependency = (module: GraphQLModule<any, Request, any>) => {
      for (let subModule of module.selfImports) {
        const subModuleOrigName = typeof subModule === 'string' ? subModule : subModule.name;
        subModule = modulesMap.get(subModuleOrigName);
        if (!subModule) {
          throw new DependencyModuleNotFoundError(subModuleOrigName, module.name);
        }
        try {
          graph.addDependency(
            module.name,
            subModule.name,
          );
        } catch (e) {
          throw new DependencyModuleNotFoundError(subModuleOrigName, module.name);
        }
        // prevent infinite loop in case of circular dependency
        if (!visitedModulesToAddDependency.has(subModule.name)) {
          visitedModulesToAddDependency.add(subModule.name);
          visitModuleToAddDependency(subModule);
        }
      }
    };

    visitModuleToAddDependency(modulesMap.get(this.name));

    try {
      graph.overallOrder();
      return modulesMap;
    } catch (e) {
      const { message } = e as Error;
      const currentPathStr = message.replace('Dependency Cycle Found: ', '');
      const currentPath = currentPathStr.split(' -> ');
      const moduleIndexMap = new Map<string, number>();
      let start = 0;
      let end = currentPath.length;
      currentPath.forEach((moduleName, index) => {
        if (moduleIndexMap.has(moduleName)) {
          start = moduleIndexMap.get(moduleName);
          end = index;
        } else {
          moduleIndexMap.set(moduleName, index);
        }
      });
      const realPath = currentPath.slice(start, end);
      const circularModules = Array.from(new Set(realPath)).map(moduleName => {
        // if it is merged module, get one module, it will be enough to get merged one.
        return modulesMap.get(moduleName);
      });
      const mergedModule = GraphQLModule.mergeModules<any, Request, any>(circularModules, modulesMap);
      for (const moduleName of realPath) {
        modulesMap.set(moduleName, mergedModule);
        for (const subModuleName of moduleName.split('+')) {
          if (modulesMap.has(subModuleName)) {
            modulesMap.set(subModuleName, mergedModule);
          }
        }
      }
      modulesMap.set(mergedModule.name, mergedModule);
      (mergedModule._options.imports as Array<ModuleDependency<any, Request, any>>)
        = (mergedModule._options.imports as Array<ModuleDependency<any, Request, any>>).filter(
          module => {
            const moduleName = typeof module === 'string' ? module : module.name;
            module = modulesMap.get(moduleName);
            return (module.name !== mergedModule.name);
          },
        );
      return this.checkAndFixModulesMap(modulesMap);
    }
  }

  static mergeModules<Config = any, Request = any, Context = any>(modules: Array<GraphQLModule<any, Request, any>>, modulesMap?: ModulesMap<Request>): GraphQLModule<Config, Request, Context> {
<<<<<<< HEAD
    const nameSet = new Set<string>();
    const typeDefsSet = new Set<DocumentNode>();
    const resolversSet = new Set<IResolvers>();
    const contextBuilderSet = new Set<BuildContextFn<Config, Request, Context>>();
=======
    const nameSet = new Set();
    const typeDefsSet = new Set();
    const resolversSet = new Set<IResolvers<any, any>>();
    const contextBuilderSet = new Set<BuildContextFn<Request, Context>>();
>>>>>>> f4bdf635
    const importsSet = new Set<ModuleDependency<any, Request, any>>();
    const providersSet = new Set<Provider<any>>();
    const resolversCompositionSet = new Set<IResolversComposerMapping>();
    const schemaDirectivesSet = new Set<ISchemaDirectives>();
    const directiveResolversSet = new Set<IDirectiveResolvers>();
    const loggerSet = new Set<ILogger>();
    const extraSchemasSet = new Set<GraphQLSchema>();
    for (const module of modules) {
      const subMergedModuleNames = module.name.split('+');
      for (const subMergedModuleName of subMergedModuleNames) {
        nameSet.add(subMergedModuleName);
      }
      if (Array.isArray(module.selfTypeDefs)) {
        for (const typeDef of module.selfTypeDefs) {
          typeDefsSet.add(typeDef);
        }
      } else {
        typeDefsSet.add(module.selfTypeDefs);
      }
      resolversSet.add(module.selfResolvers);
      contextBuilderSet.add(module._options.context);
      for (let importModule of module.selfImports) {
        if (modulesMap) {
          importModule = modulesMap.get(typeof importModule === 'string' ? importModule : importModule.name);
        }
        importsSet.add(importModule);
      }
      for (const provider of module.selfProviders) {
        providersSet.add(provider);
      }
      resolversCompositionSet.add(module.selfResolversComposition);
      schemaDirectivesSet.add(module.selfSchemaDirectives);
      directiveResolversSet.add(module.selfDirectiveResolvers);
      for (const extraSchema of module.selfExtraSchemas) {
        extraSchemasSet.add(extraSchema);
      }
      loggerSet.add(module.selfLogger);
    }

    const name = [...nameSet].join('+');
    const typeDefs = mergeGraphQLSchemas([...typeDefsSet]);
    const resolvers = mergeResolvers([...resolversSet]);
    const context = [...contextBuilderSet].reduce(
      (accContextBuilder, currentContextBuilder) => {
        return async (networkRequest, currentContext, injector) => {
          const accContext = await accContextBuilder(networkRequest, currentContext, injector);
          const moduleContext = typeof currentContextBuilder === 'function' ? await currentContextBuilder(networkRequest, currentContext, injector) : (currentContextBuilder || {});
          return {
            ...accContext as any,
            ...moduleContext as any,
          };
        };
      },
    );
    const imports = [...importsSet];
    const providers = [...providersSet];
    const resolversComposition = deepmerge.all([...resolversCompositionSet]);
    const schemaDirectives = deepmerge.all([...schemaDirectivesSet]) as ISchemaDirectives;
    const directiveResolvers = deepmerge.all([...directiveResolversSet]) as IDirectiveResolvers;
    const logger = {
      log(message: string) {
        for (const logger of loggerSet) {
          logger.log(message);
        }
      },
    };
    const extraSchemas = [...extraSchemasSet];
    return new GraphQLModule<Config, Request, Context>({
      name,
      typeDefs,
      resolvers,
      context,
      imports,
      providers,
      resolversComposition,
      schemaDirectives,
      directiveResolvers,
      extraSchemas,
      logger,
    });
  }
}<|MERGE_RESOLUTION|>--- conflicted
+++ resolved
@@ -1,23 +1,14 @@
 import { IResolvers, makeExecutableSchema, SchemaDirectiveVisitor, ILogger, mergeSchemas, IDirectiveResolvers } from 'graphql-tools';
 import { mergeGraphQLSchemas, mergeResolvers } from '@graphql-modules/epoxy';
-<<<<<<< HEAD
 import { Provider, Injector, ProviderScope } from './di';
 import { DocumentNode, GraphQLSchema, parse } from 'graphql';
-=======
-import { Provider, ModuleContext, Injector } from './di';
-import { DocumentNode, GraphQLSchema } from 'graphql';
->>>>>>> f4bdf635
 import { IResolversComposerMapping, composeResolvers } from './resolvers-composition';
 import { DepGraph } from 'dependency-graph';
 import { DependencyModuleNotFoundError, SchemaNotValidError, DependencyModuleUndefinedError, TypeDefNotFoundError } from './errors';
 import deepmerge = require('deepmerge');
-<<<<<<< HEAD
 import { ModuleSessionInfo } from './module-session-info';
 import { asArray } from './utils';
 import { ModuleContext } from './types';
-=======
-import { addInjectorToResolversContext, addInjectorToResolversCompositionContext, asArray } from './utils';
->>>>>>> f4bdf635
 
 /**
  * A context builder method signature for `contextBuilder`.
@@ -56,7 +47,7 @@
    * You can also pass a function that will get the module's config as argument, and should return
    * the type definitions.
    */
-  typeDefs?: GraphQLModuleOption<DocumentNode | DocumentNode[] | string | string[], Config, Request, Context>;
+  typeDefs?: GraphQLModuleOption<string | string[] | DocumentNode | DocumentNode[], Config, Request, Context>;
   /**
    * Resolvers object, or a function will get the module's config as argument, and should
    * return the resolvers object.
@@ -104,11 +95,6 @@
   injector: Injector;
   schema: GraphQLSchema;
   typeDefs: DocumentNode;
-<<<<<<< HEAD
-=======
-  resolvers: IResolvers<any, ModuleContext<Context>>;
-  schemaDirectives: ISchemaDirectives;
->>>>>>> f4bdf635
   contextBuilder: (req: Request) => Promise<Context>;
   modulesMap: ModulesMap<Request>;
 }
@@ -191,35 +177,20 @@
    */
   get typeDefs(): DocumentNode {
     if (typeof this._cache.typeDefs === 'undefined') {
-<<<<<<< HEAD
       const modulesMap = this.modulesMap;
       const typeDefsSet = new Set<DocumentNode>();
       const selfImports = this.selfImports;
       for (let module of selfImports) {
         const moduleName = typeof module === 'string' ? module : module.name;
         module = modulesMap.get(moduleName);
-        module._cache.modulesMap = modulesMap;
+        if (module._cache.modulesMap !== modulesMap) {
+          module._cache.modulesMap = modulesMap;
+          module._cache.typeDefs = undefined;
+        }
         const moduleTypeDefs = module.typeDefs;
         if (moduleTypeDefs) {
           typeDefsSet.add(moduleTypeDefs);
         }
-=======
-      this.buildTypeDefs(this.modulesMap);
-    }
-    return this._cache.typeDefs;
-  }
-
-  private buildTypeDefs(modulesMap: ModulesMap<Request>) {
-    const typeDefsSet = new Set<DocumentNode>();
-    const selfImports = this.selfImports;
-    for (let module of selfImports) {
-      const moduleName = typeof module === 'string' ? module : module.name;
-      module = modulesMap.get(moduleName);
-      module.buildTypeDefs(modulesMap);
-      const moduleTypeDefs = module.typeDefs;
-      if (moduleTypeDefs) {
-        typeDefsSet.add(moduleTypeDefs);
->>>>>>> f4bdf635
       }
       const selfTypeDefs = this.selfTypeDefs;
       if (selfTypeDefs) {
@@ -227,29 +198,7 @@
       }
       this._cache.typeDefs = mergeGraphQLSchemas([...typeDefsSet]);
     }
-<<<<<<< HEAD
     return this._cache.typeDefs;
-=======
-    const selfTypeDefs = this.selfTypeDefs;
-    if (selfTypeDefs) {
-      typeDefsSet.add(selfTypeDefs);
-    }
-    this._cache.typeDefs = mergeGraphQLSchemas([...typeDefsSet]);
-  }
-
-  get resolvers(): IResolvers<any, ModuleContext<Context>> {
-    if (typeof this._cache.resolvers === 'undefined') {
-      this.buildSchemaAndInjector(this.modulesMap);
-    }
-    return this._cache.resolvers;
-  }
-
-  get schemaDirectives(): ISchemaDirectives {
-    if (typeof this._cache.schemaDirectives === 'undefined') {
-      this.buildSchemaAndInjector(this.modulesMap);
-    }
-    return this._cache.schemaDirectives;
->>>>>>> f4bdf635
   }
 
   get selfExtraSchemas(): GraphQLSchema[] {
@@ -270,23 +219,21 @@
    * @return a `string` with the merged type definitions
    */
   get selfTypeDefs(): DocumentNode {
-    let typeDefs: any = [];
-    const typeDefsDefinitions = this._options.typeDefs;
+    let typeDefs = null;
+    let typeDefsDefinitions = this._options.typeDefs;
     if (typeDefsDefinitions) {
       if (typeof typeDefsDefinitions === 'function') {
-        typeDefs = typeDefsDefinitions(this);
-<<<<<<< HEAD
+        typeDefsDefinitions = typeDefsDefinitions(this);
+      }
+      if (typeof typeDefsDefinitions === 'string') {
+        typeDefs = parse(typeDefsDefinitions);
       } else if (Array.isArray(typeDefsDefinitions)) {
         typeDefs = mergeGraphQLSchemas(typeDefsDefinitions);
-      } else if (typeof typeDefsDefinitions === 'string') {
-        typeDefs = parse(typeDefsDefinitions);
-=======
->>>>>>> f4bdf635
-      } else {
+      } else if (typeDefsDefinitions) {
         typeDefs = typeDefsDefinitions;
       }
     }
-    return mergeGraphQLSchemas(asArray(typeDefs));
+    return typeDefs;
   }
 
   get selfResolvers(): IResolvers<any, ModuleContext<Context>> {
@@ -324,13 +271,13 @@
         providers = providersDefinitions;
       }
     }
-    providers.unshift(
+    return [
       {
         provide: ModuleConfig(this),
         useValue: this.config,
       },
-    );
-    return providers;
+      ...providers,
+    ];
   }
 
   get selfResolversComposition(): IResolversComposerMapping {
@@ -432,11 +379,6 @@
   private buildSchemaAndInjector() {
     const modulesMap = this.modulesMap;
     const imports = this.selfImports;
-<<<<<<< HEAD
-=======
-    const importsTypeDefs = new Set<DocumentNode>();
-    const importsResolvers = new Set<IResolvers<any, any>>();
->>>>>>> f4bdf635
     const importsInjectors = new Set<Injector>();
     const importsSchemas = new Set<GraphQLSchema>();
     const importsContextBuilders = new Set<(req: Request) => Promise<Context>>();
@@ -446,20 +388,17 @@
 
       if (module._cache.modulesMap !== modulesMap) {
         module._cache.modulesMap = modulesMap;
+        module._cache.injector = undefined;
+        module._cache.schema = undefined;
+        module._cache.contextBuilder = undefined;
         module.buildSchemaAndInjector();
       }
 
       const { injector, schema, contextBuilder } = module._cache;
 
       importsInjectors.add(injector);
-<<<<<<< HEAD
       if (schema) {
         importsSchemas.add(schema);
-=======
-      importsResolvers.add(resolvers);
-      if (typeDefs) {
-        importsTypeDefs.add(typeDefs);
->>>>>>> f4bdf635
       }
       importsContextBuilders.add(contextBuilder);
     }
@@ -472,32 +411,8 @@
       injector.provide(provider);
     }
 
-<<<<<<< HEAD
     for (const serviceIdentifier of injector.scopeSet) {
       injector.get(serviceIdentifier);
-=======
-    this._cache.injector = injector;
-
-    const resolvers = addInjectorToResolversContext(this.selfResolvers, injector);
-
-    const resolversComposition = addInjectorToResolversCompositionContext(this.selfResolversComposition, injector);
-
-    const resolversToBeComposed = new Set<IResolvers<any, any>>(importsResolvers);
-    resolversToBeComposed.add(resolvers);
-
-    const composedResolvers = composeResolvers<any, ModuleContext<Context>>(
-      mergeResolvers([...resolversToBeComposed]),
-      resolversComposition,
-    );
-
-    this._cache.resolvers = composedResolvers;
-
-    const typeDefsToBeMerged = new Set(importsTypeDefs);
-
-    const selfTypeDefs = this.selfTypeDefs;
-    if (selfTypeDefs) {
-      typeDefsToBeMerged.add(selfTypeDefs);
->>>>>>> f4bdf635
     }
 
     const resolvers = this.addSessionInjectorToSelfResolversContext();
@@ -512,27 +427,21 @@
 
     const logger = this.selfLogger;
 
+    const typeDefs = this.selfTypeDefs;
+
+    const extraSchemas = this.selfExtraSchemas;
+
     try {
-<<<<<<< HEAD
       const schemasToBeMerged = new Set<GraphQLSchema | DocumentNode>(importsSchemas);
-      const extraSchemas = this.selfExtraSchemas;
       for (const extraSchema of extraSchemas) {
         schemasToBeMerged.add(extraSchema);
       }
-      const typeDefs = this.selfTypeDefs;
       if (schemasToBeMerged.size) {
         if (typeDefs) {
-          schemasToBeMerged.add(this.selfTypeDefs);
+          schemasToBeMerged.add(typeDefs);
         }
         this._cache.schema = mergeSchemas({
           schemas: [...schemasToBeMerged],
-=======
-      if (typeDefsToBeMerged.size || allExtraSchemas.size) {
-        const mergedTypeDefs = mergeGraphQLSchemas([...typeDefsToBeMerged]);
-        this._cache.typeDefs = mergedTypeDefs;
-        const localSchema = makeExecutableSchema<ModuleContext<Context>>({
-          typeDefs: mergedTypeDefs,
->>>>>>> f4bdf635
           resolvers: composedResolvers,
           schemaDirectives,
         });
@@ -559,7 +468,6 @@
     }
 
     this._cache.contextBuilder = async networkRequest => {
-<<<<<<< HEAD
       networkRequest['moduleNameContextMap'] = networkRequest['moduleNameContextMap'] || new Map();
       const moduleNameContextMap: Map<string, any> = networkRequest['moduleNameContextMap'];
       if (! (moduleNameContextMap.has(this.name))) {
@@ -582,19 +490,6 @@
           ...importsContext,
           ...moduleContext as any,
           injector: sessionInjector,
-=======
-      const importsContextArr$ = [...importsContextBuilders].map(contextBuilder => contextBuilder(networkRequest));
-      const importsContextArr = await Promise.all(importsContextArr$);
-      const importsContext = importsContextArr.reduce((acc, curr) => ({ ...acc, ...curr as any }), {});
-      const moduleContext = await (this._options.contextBuilder ? this._options.contextBuilder(networkRequest, importsContext, this._cache.injector) : async () => ({}));
-      const builtResult = {
-        ...importsContext,
-        ...moduleContext as any,
-      };
-      const requestHooks$ = providers.map(provider =>
-        this._cache.injector.callRequestHookByProvider(
-          provider,
->>>>>>> f4bdf635
           networkRequest,
         };
         const requestHooks$ = [
@@ -741,17 +636,10 @@
   }
 
   static mergeModules<Config = any, Request = any, Context = any>(modules: Array<GraphQLModule<any, Request, any>>, modulesMap?: ModulesMap<Request>): GraphQLModule<Config, Request, Context> {
-<<<<<<< HEAD
     const nameSet = new Set<string>();
     const typeDefsSet = new Set<DocumentNode>();
     const resolversSet = new Set<IResolvers>();
     const contextBuilderSet = new Set<BuildContextFn<Config, Request, Context>>();
-=======
-    const nameSet = new Set();
-    const typeDefsSet = new Set();
-    const resolversSet = new Set<IResolvers<any, any>>();
-    const contextBuilderSet = new Set<BuildContextFn<Request, Context>>();
->>>>>>> f4bdf635
     const importsSet = new Set<ModuleDependency<any, Request, any>>();
     const providersSet = new Set<Provider<any>>();
     const resolversCompositionSet = new Set<IResolversComposerMapping>();
@@ -764,11 +652,7 @@
       for (const subMergedModuleName of subMergedModuleNames) {
         nameSet.add(subMergedModuleName);
       }
-      if (Array.isArray(module.selfTypeDefs)) {
-        for (const typeDef of module.selfTypeDefs) {
-          typeDefsSet.add(typeDef);
-        }
-      } else {
+      if (module.selfTypeDefs) {
         typeDefsSet.add(module.selfTypeDefs);
       }
       resolversSet.add(module.selfResolvers);
@@ -792,7 +676,7 @@
     }
 
     const name = [...nameSet].join('+');
-    const typeDefs = mergeGraphQLSchemas([...typeDefsSet]);
+    const typeDefs = [...typeDefsSet];
     const resolvers = mergeResolvers([...resolversSet]);
     const context = [...contextBuilderSet].reduce(
       (accContextBuilder, currentContextBuilder) => {
