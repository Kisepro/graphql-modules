--- conflicted
+++ resolved
@@ -1,8 +1,4 @@
-<<<<<<< HEAD
-import { IResolvers, makeExecutableSchema, SchemaDirectiveVisitor, ILogger } from 'graphql-tools';
-=======
-import { IResolvers, makeExecutableSchema, SchemaDirectiveVisitor, mergeSchemas } from 'graphql-tools';
->>>>>>> e467f1cb
+import { IResolvers, makeExecutableSchema, SchemaDirectiveVisitor, ILogger, mergeSchemas } from 'graphql-tools';
 import { mergeGraphQLSchemas, mergeResolvers } from '@graphql-modules/epoxy';
 import { Provider, ModuleContext, Injector } from './di';
 import { DocumentNode, print, GraphQLSchema } from 'graphql';
@@ -77,11 +73,8 @@
   /** Object map between `Type.field` to a function(s) that will wrap the resolver of the field  */
   resolversComposition?: GraphQLModuleOption<IResolversComposerMapping, Config, Request, Context>;
   schemaDirectives?: GraphQLModuleOption<ISchemaDirectives, Config, Request, Context>;
-<<<<<<< HEAD
   logger?: GraphQLModuleOption<ILogger, Config, Request, Context>;
-=======
   extraSchemas?: GraphQLModuleOption<GraphQLSchema[], Config, Request, Context>;
->>>>>>> e467f1cb
 }
 
 /**
@@ -471,14 +464,10 @@
             requireResolversForResolveType: false,
             allowResolversNotInSchema: true,
           },
-<<<<<<< HEAD
-          schemaDirectives: this.schemaDirectives,
           logger: this.selfLogger,
-=======
         });
         this._cache.schema = mergeSchemas({
           schemas: [localSchema, ...allExtraSchemas],
->>>>>>> e467f1cb
         });
       }
     } catch (e) {
@@ -523,29 +512,6 @@
     return this._cache.contextBuilder;
   }
 
-<<<<<<< HEAD
-=======
-  /**
-   * Build a GraphQL `context` object based on a network request.
-   * It iterates over all modules by their dependency-based order, and executes
-   * `contextBuilder` method.
-   * It also in charge of injecting a reference to the application `Injector` to
-   * the `context`.
-   * The network request is passed to each `contextBuilder` method, and the return
-   * value of each `contextBuilder` is merged into a unified `context` object.
-   *
-   * This method should be in use with your GraphQL manager, such as Apollo-Server.
-   *
-   * @param request - the network request from `connect`, `express`, etc...
-   */
-  context = async (request: Request): Promise<ModuleContext<Context>> => {
-    const moduleContext = await this.contextBuilder(request);
-    return {
-      ...moduleContext as any,
-    };
-  }
-
->>>>>>> e467f1cb
   get modulesMap() {
     if (!this._cache.modulesMap) {
       let modulesMap = this.createInitialModulesMap();
@@ -665,11 +631,8 @@
     const providersSet = new Set<Provider<any>>();
     const resolversCompositionSet = new Set<IResolversComposerMapping>();
     const schemaDirectivesSet = new Set<ISchemaDirectives>();
-<<<<<<< HEAD
     const loggerSet = new Set<ILogger>();
-=======
     const extraSchemasSet = new Set<GraphQLSchema>();
->>>>>>> e467f1cb
     for (const module of modules) {
       const subMergedModuleNames = module.name.split('+');
       for (const subMergedModuleName of subMergedModuleNames) {
@@ -689,15 +652,6 @@
           importModule = modulesMap.get(typeof importModule === 'string' ? importModule : importModule.name);
         }
         importsSet.add(importModule);
-<<<<<<< HEAD
-      }
-      for (const provider of module.selfProviders) {
-        providersSet.add(provider);
-      }
-      resolversCompositionSet.add(module.selfResolversComposition);
-      schemaDirectivesSet.add(module.selfSchemaDirectives);
-      loggerSet.add(module.selfLogger);
-=======
       }
       for (const provider of module.selfProviders) {
         providersSet.add(provider);
@@ -707,7 +661,7 @@
       for (const extraSchema of module.selfExtraSchemas) {
         extraSchemasSet.add(extraSchema);
       }
->>>>>>> e467f1cb
+      loggerSet.add(module.selfLogger);
     }
 
     const name = [...nameSet].join('+');
@@ -726,7 +680,6 @@
     const providers = [...providersSet];
     const resolversComposition = deepmerge.all([...resolversCompositionSet]);
     const schemaDirectives = deepmerge.all([...schemaDirectivesSet]) as ISchemaDirectives;
-<<<<<<< HEAD
     const logger = {
       log(message: string) {
         for (const logger of loggerSet) {
@@ -734,9 +687,7 @@
         }
       },
     };
-=======
     const extraSchemas = [...extraSchemasSet];
->>>>>>> e467f1cb
     return new GraphQLModule<Config, Request, Context>({
       name,
       typeDefs,
@@ -746,11 +697,8 @@
       providers,
       resolversComposition,
       schemaDirectives,
-<<<<<<< HEAD
+      extraSchemas,
       logger,
-=======
-      extraSchemas,
->>>>>>> e467f1cb
     });
   }
 }