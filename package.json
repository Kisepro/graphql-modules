{
  "private": true,
  "repository": "https://github.com/Urigo/graphql-modules.git",
  "author": "dotansimha <dotansimha@gmail.com>",
  "license": "MIT",
  "workspaces": {
    "packages": [
      "packages/*/"
    ]
  },
  "scripts": {
    "postinstall": "yarn build",
    "test": "lerna run test",
    "build": "lerna run build",
    "lint": "lerna run lint",
    "clean": "lerna clean --yes && rm -rf node_modules",
    "release": "lerna publish --exact --force-publish=\"*\"",
    "release:canary": "lerna publish --force-publish=\"*\" --canary --exact"
  },
  "devDependencies": {
<<<<<<< HEAD
    "@types/graphql": "0.13.1",
    "@types/jest": "23.1.4",
=======
    "@types/graphql": "0.13.3",
    "@types/jest": "23.1.3",
>>>>>>> 8c1285da
    "graphql": "0.13.2",
    "jest": "23.2.0",
    "lerna": "2.11.0",
    "rimraf": "2.6.2",
    "ts-jest": "22.4.6"
  },
  "publishConfig": {
    "access": "public"
  }
}<|MERGE_RESOLUTION|>--- conflicted
+++ resolved
@@ -18,13 +18,8 @@
     "release:canary": "lerna publish --force-publish=\"*\" --canary --exact"
   },
   "devDependencies": {
-<<<<<<< HEAD
-    "@types/graphql": "0.13.1",
+    "@types/graphql": "0.13.3",
     "@types/jest": "23.1.4",
-=======
-    "@types/graphql": "0.13.3",
-    "@types/jest": "23.1.3",
->>>>>>> 8c1285da
     "graphql": "0.13.2",
     "jest": "23.2.0",
     "lerna": "2.11.0",
